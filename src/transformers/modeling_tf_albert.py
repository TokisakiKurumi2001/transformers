# coding=utf-8
# Copyright 2018 The OpenAI Team Authors and HuggingFace Inc. team.
# Copyright (c) 2018, NVIDIA CORPORATION.  All rights reserved.
#
# Licensed under the Apache License, Version 2.0 (the "License");
# you may not use this file except in compliance with the License.
# You may obtain a copy of the License at
#
#     http://www.apache.org/licenses/LICENSE-2.0
#
# Unless required by applicable law or agreed to in writing, software
# distributed under the License is distributed on an "AS IS" BASIS,
# WITHOUT WARRANTIES OR CONDITIONS OF ANY KIND, either express or implied.
# See the License for the specific language governing permissions and
# limitations under the License.
""" TF 2.0 ALBERT model. """


import logging

import tensorflow as tf

from .configuration_albert import AlbertConfig
from .file_utils import MULTIPLE_CHOICE_DUMMY_INPUTS, add_start_docstrings, add_start_docstrings_to_callable
from .modeling_tf_bert import ACT2FN, TFBertSelfAttention
from .modeling_tf_utils import (
    TFMultipleChoiceLoss,
    TFPreTrainedModel,
    TFQuestionAnsweringLoss,
    TFSequenceClassificationLoss,
    TFTokenClassificationLoss,
    cast_bool_to_primitive,
    get_initializer,
    keras_serializable,
    shape_list,
)
from .tokenization_utils import BatchEncoding


logger = logging.getLogger(__name__)

TF_ALBERT_PRETRAINED_MODEL_ARCHIVE_LIST = [
    "albert-base-v1",
    "albert-large-v1",
    "albert-xlarge-v1",
    "albert-xxlarge-v1",
    "albert-base-v2",
    "albert-large-v2",
    "albert-xlarge-v2",
    "albert-xxlarge-v2",
    # See all ALBERT models at https://huggingface.co/models?filter=albert
]


class TFAlbertEmbeddings(tf.keras.layers.Layer):
    """Construct the embeddings from word, position and token_type embeddings.
    """

    def __init__(self, config, **kwargs):
        super().__init__(**kwargs)

        self.config = config
        self.vocab_size = config.vocab_size
        self.position_embeddings = tf.keras.layers.Embedding(
            config.max_position_embeddings,
            config.embedding_size,
            embeddings_initializer=get_initializer(self.config.initializer_range),
            name="position_embeddings",
        )
        self.token_type_embeddings = tf.keras.layers.Embedding(
            config.type_vocab_size,
            config.embedding_size,
            embeddings_initializer=get_initializer(self.config.initializer_range),
            name="token_type_embeddings",
        )

        # self.LayerNorm is not snake-cased to stick with TensorFlow model variable name and be able to load
        # any TensorFlow checkpoint file
        self.LayerNorm = tf.keras.layers.LayerNormalization(epsilon=config.layer_norm_eps, name="LayerNorm")
        self.dropout = tf.keras.layers.Dropout(config.hidden_dropout_prob)

    def build(self, input_shape):
        """Build shared word embedding layer """
        with tf.name_scope("word_embeddings"):
            # Create and initialize weights. The random normal initializer was chosen
            # arbitrarily, and works well.
            self.word_embeddings = self.add_weight(
                "weight",
                shape=[self.config.vocab_size, self.config.embedding_size],
                initializer=get_initializer(self.config.initializer_range),
            )
        super().build(input_shape)

    def call(self, inputs, mode="embedding", training=False):
        """Get token embeddings of inputs.
        Args:
            inputs: list of three int64 tensors with shape [batch_size, length]: (input_ids, position_ids, token_type_ids)
            mode: string, a valid value is one of "embedding" and "linear".
        Returns:
            outputs: (1) If mode == "embedding", output embedding tensor, float32 with
                shape [batch_size, length, embedding_size]; (2) mode == "linear", output
                linear tensor, float32 with shape [batch_size, length, vocab_size].
        Raises:
            ValueError: if mode is not valid.

        Shared weights logic adapted from
            https://github.com/tensorflow/models/blob/a009f4fb9d2fc4949e32192a944688925ef78659/official/transformer/v2/embedding_layer.py#L24
        """
        if mode == "embedding":
            return self._embedding(inputs, training=training)
        elif mode == "linear":
            return self._linear(inputs)
        else:
            raise ValueError("mode {} is not valid.".format(mode))

    def _embedding(self, inputs, training=False):
        """Applies embedding based on inputs tensor."""
        input_ids, position_ids, token_type_ids, inputs_embeds = inputs

        if input_ids is not None:
            input_shape = shape_list(input_ids)
        else:
            input_shape = shape_list(inputs_embeds)[:-1]

        seq_length = input_shape[1]
        if position_ids is None:
            position_ids = tf.range(seq_length, dtype=tf.int32)[tf.newaxis, :]
        if token_type_ids is None:
            token_type_ids = tf.fill(input_shape, 0)

        if inputs_embeds is None:
            inputs_embeds = tf.gather(self.word_embeddings, input_ids)
        position_embeddings = self.position_embeddings(position_ids)
        token_type_embeddings = self.token_type_embeddings(token_type_ids)

        embeddings = inputs_embeds + position_embeddings + token_type_embeddings
        embeddings = self.LayerNorm(embeddings)
        embeddings = self.dropout(embeddings, training=training)
        return embeddings

    def _linear(self, inputs):
        """Computes logits by running inputs through a linear layer.
            Args:
                inputs: A float32 tensor with shape [batch_size, length, embedding_size]
            Returns:
                float32 tensor with shape [batch_size, length, vocab_size].
        """
        batch_size = shape_list(inputs)[0]
        length = shape_list(inputs)[1]
        x = tf.reshape(inputs, [-1, self.config.embedding_size])
        logits = tf.matmul(x, self.word_embeddings, transpose_b=True)
        return tf.reshape(logits, [batch_size, length, self.config.vocab_size])


class TFAlbertSelfAttention(tf.keras.layers.Layer):
    def __init__(self, config, **kwargs):
        super().__init__(**kwargs)
        if config.hidden_size % config.num_attention_heads != 0:
            raise ValueError(
                "The hidden size (%d) is not a multiple of the number of attention "
                "heads (%d)" % (config.hidden_size, config.num_attention_heads)
            )

        self.num_attention_heads = config.num_attention_heads
        assert config.hidden_size % config.num_attention_heads == 0
        self.attention_head_size = int(config.hidden_size / config.num_attention_heads)
        self.all_head_size = self.num_attention_heads * self.attention_head_size

        self.query = tf.keras.layers.Dense(
            self.all_head_size, kernel_initializer=get_initializer(config.initializer_range), name="query"
        )
        self.key = tf.keras.layers.Dense(
            self.all_head_size, kernel_initializer=get_initializer(config.initializer_range), name="key"
        )
        self.value = tf.keras.layers.Dense(
            self.all_head_size, kernel_initializer=get_initializer(config.initializer_range), name="value"
        )

        self.dropout = tf.keras.layers.Dropout(config.attention_probs_dropout_prob)

    def transpose_for_scores(self, x, batch_size):
        x = tf.reshape(x, (batch_size, -1, self.num_attention_heads, self.attention_head_size))
        return tf.transpose(x, perm=[0, 2, 1, 3])

    def call(self, inputs, training=False):
        hidden_states, attention_mask, head_mask, output_attentions = inputs

        batch_size = shape_list(hidden_states)[0]
        mixed_query_layer = self.query(hidden_states)
        mixed_key_layer = self.key(hidden_states)
        mixed_value_layer = self.value(hidden_states)

        query_layer = self.transpose_for_scores(mixed_query_layer, batch_size)
        key_layer = self.transpose_for_scores(mixed_key_layer, batch_size)
        value_layer = self.transpose_for_scores(mixed_value_layer, batch_size)

        # Take the dot product between "query" and "key" to get the raw attention scores.
        # (batch size, num_heads, seq_len_q, seq_len_k)
        attention_scores = tf.matmul(query_layer, key_layer, transpose_b=True)
        # scale attention_scores
        dk = tf.cast(shape_list(key_layer)[-1], tf.float32)
        attention_scores = attention_scores / tf.math.sqrt(dk)

        if attention_mask is not None:
            # Apply the attention mask is (precomputed for all layers in TFAlbertModel call() function)
            attention_scores = attention_scores + attention_mask

        # Normalize the attention scores to probabilities.
        attention_probs = tf.nn.softmax(attention_scores, axis=-1)

        # This is actually dropping out entire tokens to attend to, which might
        # seem a bit unusual, but is taken from the original Transformer paper.
        attention_probs = self.dropout(attention_probs, training=training)

        # Mask heads if we want to
        if head_mask is not None:
            attention_probs = attention_probs * head_mask

        context_layer = tf.matmul(attention_probs, value_layer)

        context_layer = tf.transpose(context_layer, perm=[0, 2, 1, 3])
        context_layer = tf.reshape(
            context_layer, (batch_size, -1, self.all_head_size)
        )  # (batch_size, seq_len_q, all_head_size)

        outputs = (
            (context_layer, attention_probs) if cast_bool_to_primitive(output_attentions) is True else (context_layer,)
        )
        return outputs


class TFAlbertSelfOutput(tf.keras.layers.Layer):
    def __init__(self, config, **kwargs):
        super().__init__(**kwargs)
        self.dense = tf.keras.layers.Dense(
            config.hidden_size, kernel_initializer=get_initializer(config.initializer_range), name="dense"
        )
        self.LayerNorm = tf.keras.layers.LayerNormalization(epsilon=config.layer_norm_eps, name="LayerNorm")
        self.dropout = tf.keras.layers.Dropout(config.hidden_dropout_prob)

    def call(self, inputs, training=False):
        hidden_states, input_tensor = inputs

        hidden_states = self.dense(hidden_states)
        hidden_states = self.dropout(hidden_states, training=training)
        hidden_states = self.LayerNorm(hidden_states + input_tensor)
        return hidden_states


class TFAlbertAttention(TFBertSelfAttention):
    def __init__(self, config, **kwargs):
        super().__init__(config, **kwargs)

        self.hidden_size = config.hidden_size
        self.dense = tf.keras.layers.Dense(
            config.hidden_size, kernel_initializer=get_initializer(config.initializer_range), name="dense"
        )
        self.LayerNorm = tf.keras.layers.LayerNormalization(epsilon=config.layer_norm_eps, name="LayerNorm")
        self.pruned_heads = set()

    def prune_heads(self, heads):
        raise NotImplementedError

    def call(self, inputs, training=False):
        input_tensor, attention_mask, head_mask, output_attentions = inputs

        batch_size = shape_list(input_tensor)[0]
        mixed_query_layer = self.query(input_tensor)
        mixed_key_layer = self.key(input_tensor)
        mixed_value_layer = self.value(input_tensor)

        query_layer = self.transpose_for_scores(mixed_query_layer, batch_size)
        key_layer = self.transpose_for_scores(mixed_key_layer, batch_size)
        value_layer = self.transpose_for_scores(mixed_value_layer, batch_size)

        # Take the dot product between "query" and "key" to get the raw attention scores.
        # (batch size, num_heads, seq_len_q, seq_len_k)
        attention_scores = tf.matmul(query_layer, key_layer, transpose_b=True)
        # scale attention_scores
        dk = tf.cast(shape_list(key_layer)[-1], tf.float32)
        attention_scores = attention_scores / tf.math.sqrt(dk)

        if attention_mask is not None:
            # Apply the attention mask is (precomputed for all layers in TFBertModel call() function)
            attention_scores = attention_scores + attention_mask

        # Normalize the attention scores to probabilities.
        attention_probs = tf.nn.softmax(attention_scores, axis=-1)

        # This is actually dropping out entire tokens to attend to, which might
        # seem a bit unusual, but is taken from the original Transformer paper.
        attention_probs = self.dropout(attention_probs, training=training)

        # Mask heads if we want to
        if head_mask is not None:
            attention_probs = attention_probs * head_mask

        context_layer = tf.matmul(attention_probs, value_layer)

        context_layer = tf.transpose(context_layer, perm=[0, 2, 1, 3])
        context_layer = tf.reshape(
            context_layer, (batch_size, -1, self.all_head_size)
        )  # (batch_size, seq_len_q, all_head_size)

        self_outputs = (
            (context_layer, attention_probs) if cast_bool_to_primitive(output_attentions) is True else (context_layer,)
        )

        hidden_states = self_outputs[0]

        hidden_states = self.dense(hidden_states)
        hidden_states = self.dropout(hidden_states, training=training)
        attention_output = self.LayerNorm(hidden_states + input_tensor)

        # add attentions if we output them
        outputs = (attention_output,) + self_outputs[1:]
        return outputs


class TFAlbertLayer(tf.keras.layers.Layer):
    def __init__(self, config, **kwargs):
        super().__init__(**kwargs)
        self.attention = TFAlbertAttention(config, name="attention")

        self.ffn = tf.keras.layers.Dense(
            config.intermediate_size, kernel_initializer=get_initializer(config.initializer_range), name="ffn"
        )

        if isinstance(config.hidden_act, str):
            self.activation = ACT2FN[config.hidden_act]
        else:
            self.activation = config.hidden_act

        self.ffn_output = tf.keras.layers.Dense(
            config.hidden_size, kernel_initializer=get_initializer(config.initializer_range), name="ffn_output"
        )
        self.full_layer_layer_norm = tf.keras.layers.LayerNormalization(
            epsilon=config.layer_norm_eps, name="full_layer_layer_norm"
        )
        self.dropout = tf.keras.layers.Dropout(config.hidden_dropout_prob)

    def call(self, inputs, training=False):
        hidden_states, attention_mask, head_mask, output_attentions = inputs

        attention_outputs = self.attention(
            [hidden_states, attention_mask, head_mask, output_attentions], training=training
        )
        ffn_output = self.ffn(attention_outputs[0])
        ffn_output = self.activation(ffn_output)
        ffn_output = self.ffn_output(ffn_output)

        hidden_states = self.dropout(hidden_states, training=training)
        hidden_states = self.full_layer_layer_norm(ffn_output + attention_outputs[0])

        # add attentions if we output them
        outputs = (hidden_states,) + attention_outputs[1:]
        return outputs


class TFAlbertLayerGroup(tf.keras.layers.Layer):
    def __init__(self, config, **kwargs):
        super().__init__(**kwargs)

        self.albert_layers = [
            TFAlbertLayer(config, name="albert_layers_._{}".format(i)) for i in range(config.inner_group_num)
        ]

    def call(self, inputs, training=False):
        hidden_states, attention_mask, head_mask, output_attentions, output_hidden_states = inputs

        layer_hidden_states = ()
        layer_attentions = ()

        for layer_index, albert_layer in enumerate(self.albert_layers):
            layer_output = albert_layer(
                [hidden_states, attention_mask, head_mask[layer_index], output_attentions], training=training
            )
            hidden_states = layer_output[0]

            if cast_bool_to_primitive(output_attentions) is True:
                layer_attentions = layer_attentions + (layer_output[1],)

            if cast_bool_to_primitive(output_hidden_states) is True:
                layer_hidden_states = layer_hidden_states + (hidden_states,)

        outputs = (hidden_states,)
        if cast_bool_to_primitive(output_hidden_states) is True:
            outputs = outputs + (layer_hidden_states,)
        if cast_bool_to_primitive(output_attentions) is True:
            outputs = outputs + (layer_attentions,)
        # last-layer hidden state, (layer hidden states), (layer attentions)
        return outputs


class TFAlbertTransformer(tf.keras.layers.Layer):
    def __init__(self, config, **kwargs):
        super().__init__(**kwargs)

        self.config = config
        self.embedding_hidden_mapping_in = tf.keras.layers.Dense(
            config.hidden_size,
            kernel_initializer=get_initializer(config.initializer_range),
            name="embedding_hidden_mapping_in",
        )
        self.albert_layer_groups = [
            TFAlbertLayerGroup(config, name="albert_layer_groups_._{}".format(i))
            for i in range(config.num_hidden_groups)
        ]

    def call(self, inputs, training=False):
        hidden_states, attention_mask, head_mask, output_attentions, output_hidden_states = inputs

        hidden_states = self.embedding_hidden_mapping_in(hidden_states)
        all_attentions = ()

        if cast_bool_to_primitive(output_hidden_states) is True:
            all_hidden_states = (hidden_states,)

        for i in range(self.config.num_hidden_layers):
            # Number of layers in a hidden group
            layers_per_group = int(self.config.num_hidden_layers / self.config.num_hidden_groups)

            # Index of the hidden group
            group_idx = int(i / (self.config.num_hidden_layers / self.config.num_hidden_groups))

            layer_group_output = self.albert_layer_groups[group_idx](
                [
                    hidden_states,
                    attention_mask,
                    head_mask[group_idx * layers_per_group : (group_idx + 1) * layers_per_group],
                    output_attentions,
                    output_hidden_states,
                ],
                training=training,
            )
            hidden_states = layer_group_output[0]

            if cast_bool_to_primitive(output_attentions) is True:
                all_attentions = all_attentions + layer_group_output[-1]

            if cast_bool_to_primitive(output_hidden_states) is True:
                all_hidden_states = all_hidden_states + (hidden_states,)

        outputs = (hidden_states,)
        if cast_bool_to_primitive(output_hidden_states) is True:
            outputs = outputs + (all_hidden_states,)
        if cast_bool_to_primitive(output_attentions) is True:
            outputs = outputs + (all_attentions,)

        # last-layer hidden state, (all hidden states), (all attentions)
        return outputs


class TFAlbertPreTrainedModel(TFPreTrainedModel):
    """ An abstract class to handle weights initialization and
        a simple interface for downloading and loading pretrained models.
    """

    config_class = AlbertConfig
    base_model_prefix = "albert"


class TFAlbertMLMHead(tf.keras.layers.Layer):
    def __init__(self, config, input_embeddings, **kwargs):
        super().__init__(**kwargs)
        self.vocab_size = config.vocab_size

        self.dense = tf.keras.layers.Dense(
            config.embedding_size, kernel_initializer=get_initializer(config.initializer_range), name="dense"
        )
        if isinstance(config.hidden_act, str):
            self.activation = ACT2FN[config.hidden_act]
        else:
            self.activation = config.hidden_act

        self.LayerNorm = tf.keras.layers.LayerNormalization(epsilon=config.layer_norm_eps, name="LayerNorm")

        # The output weights are the same as the input embeddings, but there is
        # an output-only bias for each token.
        self.decoder = input_embeddings

    def build(self, input_shape):
        self.bias = self.add_weight(shape=(self.vocab_size,), initializer="zeros", trainable=True, name="bias")
        self.decoder_bias = self.add_weight(
            shape=(self.vocab_size,), initializer="zeros", trainable=True, name="decoder/bias"
        )
        super().build(input_shape)

    def call(self, hidden_states):
        hidden_states = self.dense(hidden_states)
        hidden_states = self.activation(hidden_states)
        hidden_states = self.LayerNorm(hidden_states)
        hidden_states = self.decoder(hidden_states, mode="linear") + self.decoder_bias
        return hidden_states


@keras_serializable
class TFAlbertMainLayer(tf.keras.layers.Layer):
    config_class = AlbertConfig

    def __init__(self, config, **kwargs):
        super().__init__(**kwargs)
        self.num_hidden_layers = config.num_hidden_layers
        self.output_attentions = config.output_attentions
        self.output_hidden_states = config.output_hidden_states

        self.embeddings = TFAlbertEmbeddings(config, name="embeddings")
        self.encoder = TFAlbertTransformer(config, name="encoder")
        self.pooler = tf.keras.layers.Dense(
            config.hidden_size,
            kernel_initializer=get_initializer(config.initializer_range),
            activation="tanh",
            name="pooler",
        )

    def get_input_embeddings(self):
        return self.embeddings

    def set_input_embeddings(self, value):
        self.embeddings.word_embeddings = value
        self.embeddings.vocab_size = value.shape[0]

    def _resize_token_embeddings(self, new_num_tokens):
        raise NotImplementedError

    def _prune_heads(self, heads_to_prune):
        """ Prunes heads of the model.
            heads_to_prune: dict of {layer_num: list of heads to prune in this layer}
            See base class PreTrainedModel
        """
        raise NotImplementedError

    def call(
        self,
        inputs,
        attention_mask=None,
        token_type_ids=None,
        position_ids=None,
        head_mask=None,
        inputs_embeds=None,
        output_attentions=None,
        output_hidden_states=None,
        training=False,
    ):
        if isinstance(inputs, (tuple, list)):
            input_ids = inputs[0]
            attention_mask = inputs[1] if len(inputs) > 1 else attention_mask
            token_type_ids = inputs[2] if len(inputs) > 2 else token_type_ids
            position_ids = inputs[3] if len(inputs) > 3 else position_ids
            head_mask = inputs[4] if len(inputs) > 4 else head_mask
            inputs_embeds = inputs[5] if len(inputs) > 5 else inputs_embeds
            output_attentions = inputs[6] if len(inputs) > 6 else output_attentions
            output_hidden_states = inputs[7] if len(inputs) > 7 else output_hidden_states
            assert len(inputs) <= 8, "Too many inputs."
        elif isinstance(inputs, (dict, BatchEncoding)):
            input_ids = inputs.get("input_ids")
            attention_mask = inputs.get("attention_mask", attention_mask)
            token_type_ids = inputs.get("token_type_ids", token_type_ids)
            position_ids = inputs.get("position_ids", position_ids)
            head_mask = inputs.get("head_mask", head_mask)
            inputs_embeds = inputs.get("inputs_embeds", inputs_embeds)
            output_attentions = inputs.get("output_attentions", output_attentions)
            output_hidden_states = inputs.get("output_hidden_states", output_hidden_states)
            assert len(inputs) <= 8, "Too many inputs."
        else:
            input_ids = inputs

        output_attentions = output_attentions if output_attentions is not None else self.output_attentions
        output_hidden_states = output_hidden_states if output_hidden_states is not None else self.output_hidden_states

        if input_ids is not None and inputs_embeds is not None:
            raise ValueError("You cannot specify both input_ids and inputs_embeds at the same time")
        elif input_ids is not None:
            input_shape = shape_list(input_ids)
        elif inputs_embeds is not None:
            input_shape = shape_list(inputs_embeds)[:-1]
        else:
            raise ValueError("You have to specify either input_ids or inputs_embeds")

        if attention_mask is None:
            attention_mask = tf.fill(input_shape, 1)
        if token_type_ids is None:
            token_type_ids = tf.fill(input_shape, 0)

        # We create a 3D attention mask from a 2D tensor mask.
        # Sizes are [batch_size, 1, 1, to_seq_length]
        # So we can broadcast to [batch_size, num_heads, from_seq_length, to_seq_length]
        # this attention mask is more simple than the triangular masking of causal attention
        # used in OpenAI GPT, we just need to prepare the broadcast dimension here.
        extended_attention_mask = attention_mask[:, tf.newaxis, tf.newaxis, :]

        # Since attention_mask is 1.0 for positions we want to attend and 0.0 for
        # masked positions, this operation will create a tensor which is 0.0 for
        # positions we want to attend and -10000.0 for masked positions.
        # Since we are adding it to the raw scores before the softmax, this is
        # effectively the same as removing these entirely.

        extended_attention_mask = tf.cast(extended_attention_mask, tf.float32)
        extended_attention_mask = (1.0 - extended_attention_mask) * -10000.0

        # Prepare head mask if needed
        # 1.0 in head_mask indicate we keep the head
        # attention_probs has shape bsz x n_heads x N x N
        # input head_mask has shape [num_heads] or [num_hidden_layers x num_heads]
        # and head_mask is converted to shape [num_hidden_layers x batch x num_heads x seq_length x seq_length]
        if head_mask is not None:
            raise NotImplementedError
        else:
            head_mask = [None] * self.num_hidden_layers
            # head_mask = tf.constant([0] * self.num_hidden_layers)

        embedding_output = self.embeddings([input_ids, position_ids, token_type_ids, inputs_embeds], training=training)
        encoder_outputs = self.encoder(
            [embedding_output, extended_attention_mask, head_mask, output_attentions, output_hidden_states],
            training=training,
        )

        sequence_output = encoder_outputs[0]
        pooled_output = self.pooler(sequence_output[:, 0])

        # add hidden_states and attentions if they are here
        outputs = (sequence_output, pooled_output,) + encoder_outputs[1:]
        # sequence_output, pooled_output, (hidden_states), (attentions)
        return outputs


ALBERT_START_DOCSTRING = r"""
    This model is a `tf.keras.Model <https://www.tensorflow.org/api_docs/python/tf/keras/Model>`__ sub-class.
    Use it as a regular TF 2.0 Keras Model and
    refer to the TF 2.0 documentation for all matter related to general usage and behavior.

    .. _`ALBERT: A Lite BERT for Self-supervised Learning of Language Representations`:
        https://arxiv.org/abs/1909.11942

    .. _`tf.keras.Model`:
        https://www.tensorflow.org/versions/r2.0/api_docs/python/tf/keras/Model

    .. note::

        TF 2.0 models accepts two formats as inputs:

            - having all inputs as keyword arguments (like PyTorch models), or
            - having all inputs as a list, tuple or dict in the first positional arguments.

        This second option is useful when using :obj:`tf.keras.Model.fit()` method which currently requires having
        all the tensors in the first argument of the model call function: :obj:`model(inputs)`.

        If you choose this second option, there are three possibilities you can use to gather all the input Tensors
        in the first positional argument :

        - a single Tensor with input_ids only and nothing else: :obj:`model(inputs_ids)`
        - a list of varying length with one or several input Tensors IN THE ORDER given in the docstring:
          :obj:`model([input_ids, attention_mask])` or :obj:`model([input_ids, attention_mask, token_type_ids])`
        - a dictionary with one or several input Tensors associated to the input names given in the docstring:
          :obj:`model({'input_ids': input_ids, 'token_type_ids': token_type_ids})`

    Args:
        config (:class:`~transformers.AlbertConfig`): Model configuration class with all the parameters of the model.
            Initializing with a config file does not load the weights associated with the model, only the configuration.
            Check out the :meth:`~transformers.PreTrainedModel.from_pretrained` method to load the model weights.
"""

ALBERT_INPUTS_DOCSTRING = r"""
    Args:
        input_ids (:obj:`Numpy array` or :obj:`tf.Tensor` of shape :obj:`{0}`):
            Indices of input sequence tokens in the vocabulary.

            Indices can be obtained using :class:`transformers.AlbertTokenizer`.
            See :func:`transformers.PreTrainedTokenizer.encode` and
            :func:`transformers.PreTrainedTokenizer.encode_plus` for details.

            `What are input IDs? <../glossary.html#input-ids>`__
        attention_mask (:obj:`Numpy array` or :obj:`tf.Tensor` of shape :obj:`{0}`, `optional, defaults to :obj:`None`):
            Mask to avoid performing attention on padding token indices.
            Mask values selected in ``[0, 1]``:
            ``1`` for tokens that are NOT MASKED, ``0`` for MASKED tokens.

            `What are attention masks? <../glossary.html#attention-mask>`__
        token_type_ids (:obj:`Numpy array` or :obj:`tf.Tensor` of shape :obj:`{0}`, `optional`, defaults to :obj:`None`):
            Segment token indices to indicate first and second portions of the inputs.
            Indices are selected in ``[0, 1]``: ``0`` corresponds to a `sentence A` token, ``1``
            corresponds to a `sentence B` token

            `What are token type IDs? <../glossary.html#token-type-ids>`_
        position_ids (:obj:`Numpy array` or :obj:`tf.Tensor` of shape :obj:`{0}`, `optional`, defaults to :obj:`None`):
            Indices of positions of each input sequence tokens in the position embeddings.
            Selected in the range ``[0, config.max_position_embeddings - 1]``.

            `What are position IDs? <../glossary.html#position-ids>`_
        head_mask (:obj:`Numpy array` or :obj:`tf.Tensor` of shape :obj:`(num_heads,)` or :obj:`(num_layers, num_heads)`, `optional`, defaults to :obj:`None`):
            Mask to nullify selected heads of the self-attention modules.
            Mask values selected in ``[0, 1]``:
            ``1`` indicates the head is **not masked**, ``0`` indicates the head is **masked**.
        inputs_embeds (:obj:`tf.Tensor` of shape :obj:`(batch_size, sequence_length, hidden_size)`, `optional`, defaults to :obj:`None`):
            Optionally, instead of passing :obj:`input_ids` you can choose to directly pass an embedded representation.
            This is useful if you want more control over how to convert `input_ids` indices into associated vectors
            than the model's internal embedding lookup matrix.
        training (:obj:`boolean`, `optional`, defaults to :obj:`False`):
            Whether to activate dropout modules (if set to :obj:`True`) during training or to de-activate them
            (if set to :obj:`False`) for evaluation.
        output_attentions (:obj:`bool`, `optional`, defaults to :obj:`None`):
            If set to ``True``, the attentions tensors of all attention layers are returned. See ``attentions`` under returned tensors for more detail.
"""


@add_start_docstrings(
    "The bare Albert Model transformer outputing raw hidden-states without any specific head on top.",
    ALBERT_START_DOCSTRING,
)
class TFAlbertModel(TFAlbertPreTrainedModel):
    def __init__(self, config, *inputs, **kwargs):
        super().__init__(config, *inputs, **kwargs)
        self.albert = TFAlbertMainLayer(config, name="albert")

    @add_start_docstrings_to_callable(ALBERT_INPUTS_DOCSTRING.format("(batch_size, sequence_length)"))
    def call(self, inputs, **kwargs):
        r"""
    Returns:
        :obj:`tuple(tf.Tensor)` comprising various elements depending on the configuration (:class:`~transformers.AlbertConfig`) and inputs:
        last_hidden_state (:obj:`tf.Tensor` of shape :obj:`(batch_size, sequence_length, hidden_size)`):
            Sequence of hidden-states at the output of the last layer of the model.
        pooler_output (:obj:`tf.Tensor` of shape :obj:`(batch_size, hidden_size)`):
            Last layer hidden-state of the first token of the sequence (classification token)
            further processed by a Linear layer and a Tanh activation function. The Linear
            layer weights are trained from the next sentence prediction (classification)
            objective during Albert pretraining. This output is usually *not* a good summary
            of the semantic content of the input, you're often better with averaging or pooling
            the sequence of hidden-states for the whole input sequence.
<<<<<<< HEAD
        hidden_states (:obj:`tuple(tf.Tensor)`, `optional`, returned when :obj:`config.output_hidden_states=True`):
=======
        hidden_states (:obj:`tuple(tf.Tensor)`, `optional`, returned when ``output_hidden_states=True`` is passed or when ``config.output_hidden_states=True``):
>>>>>>> c01480bb
            tuple of :obj:`tf.Tensor` (one for the output of the embeddings + one for the output of each layer)
            of shape :obj:`(batch_size, sequence_length, hidden_size)`.

            Hidden-states of the model at the output of each layer plus the initial embedding outputs.
<<<<<<< HEAD
        attentions (:obj:`tuple(tf.Tensor)`, `optional`, returned when ``output_attentions=True`` is passed or ``config.output_attentions=True``):
            tuple of :obj:`tf.Tensor` (one for each layer) of shape
            :obj:`(batch_size, num_heads, sequence_length, sequence_length)`:

            Attentions weights after the attention softmax, used to compute the weighted average in the self-attention heads.
=======
        attentions (:obj:`tuple(tf.Tensor)`, `optional`, returned when ``output_attentions=True`` is passed or when ``config.output_attentions=True``):
            tuple of :obj:`tf.Tensor` (one for each layer) of shape
            :obj:`(batch_size, num_heads, sequence_length, sequence_length)`:

            Attentions weights after the attention softmax, used to compute the weighted average in the self-attention
            heads.
>>>>>>> c01480bb

    Examples::

        import tensorflow as tf
        from transformers import AlbertTokenizer, TFAlbertModel

        tokenizer = AlbertTokenizer.from_pretrained('albert-base-v2')
        model = TFAlbertModel.from_pretrained('albert-base-v2')
        input_ids = tf.constant(tokenizer.encode("Hello, my dog is cute"))[None, :]  # Batch size 1
        outputs = model(input_ids)
        last_hidden_states = outputs[0]  # The last hidden-state is the first element of the output tuple

        """
        outputs = self.albert(inputs, **kwargs)
        return outputs


@add_start_docstrings(
    """Albert Model with two heads on top for pre-training:
    a `masked language modeling` head and a `sentence order prediction` (classification) head. """,
    ALBERT_START_DOCSTRING,
)
class TFAlbertForPreTraining(TFAlbertPreTrainedModel):
    def __init__(self, config, *inputs, **kwargs):
        super().__init__(config, *inputs, **kwargs)
        self.num_labels = config.num_labels

        self.albert = TFAlbertMainLayer(config, name="albert")
        self.predictions = TFAlbertMLMHead(config, self.albert.embeddings, name="predictions")
        self.sop_classifier = TFAlbertSOPHead(config, name="sop_classifier")

    def get_output_embeddings(self):
        return self.albert.embeddings

    @add_start_docstrings_to_callable(ALBERT_INPUTS_DOCSTRING.format("(batch_size, sequence_length)"))
    def call(self, inputs, **kwargs):
        r"""
    Return:
        :obj:`tuple(tf.Tensor)` comprising various elements depending on the configuration (:class:`~transformers.BertConfig`) and inputs:
        prediction_scores (:obj:`tf.Tensor` of shape :obj:`(batch_size, sequence_length, config.vocab_size)`):
            Prediction scores of the language modeling head (scores for each vocabulary token before SoftMax).
        sop_scores (:obj:`tf.Tensor` of shape :obj:`(batch_size, sequence_length, 2)`):
            Prediction scores of the sentence order prediction (classification) head (scores of True/False continuation before SoftMax).
        hidden_states (:obj:`tuple(tf.Tensor)`, `optional`, returned when ``output_hidden_states=True`` is passed or when ``config.output_hidden_states=True``):
            tuple of :obj:`tf.Tensor` (one for the output of the embeddings + one for the output of each layer)
            of shape :obj:`(batch_size, sequence_length, hidden_size)`.

            Hidden-states of the model at the output of each layer plus the initial embedding outputs.
        attentions (:obj:`tuple(tf.Tensor)`, `optional`, returned when ``output_attentions=True`` is passed or when ``config.output_attentions=True``):
            tuple of :obj:`tf.Tensor` (one for each layer) of shape
            :obj:`(batch_size, num_heads, sequence_length, sequence_length)`:

            Attentions weights after the attention softmax, used to compute the weighted average in the self-attention
            heads.

    Examples::
        import tensorflow as tf
        from transformers import AlbertTokenizer, TFAlbertForPreTraining
        tokenizer = AlbertTokenizer.from_pretrained('albert-base-v2')
        model = TFAlbertForPreTraining.from_pretrained('albert-base-v2')
        input_ids = tf.constant(tokenizer.encode("Hello, my dog is cute", add_special_tokens=True))[None, :]  # Batch size 1
        outputs = model(input_ids)
        prediction_scores, sop_scores = outputs[:2]
        """

        outputs = self.albert(inputs, **kwargs)
        sequence_output, pooled_output = outputs[:2]
        prediction_scores = self.predictions(sequence_output)
        sop_scores = self.sop_classifier(pooled_output, training=kwargs.get("training", False))
        outputs = (prediction_scores, sop_scores) + outputs[2:]
        return outputs


class TFAlbertSOPHead(tf.keras.layers.Layer):
    def __init__(self, config, **kwargs):
        super().__init__(**kwargs)

        self.dropout = tf.keras.layers.Dropout(config.classifier_dropout_prob)
        self.classifier = tf.keras.layers.Dense(
            config.num_labels, kernel_initializer=get_initializer(config.initializer_range), name="classifier",
        )

    def call(self, pooled_output, training: bool):
        dropout_pooled_output = self.dropout(pooled_output, training=training)
        logits = self.classifier(dropout_pooled_output)
        return logits


@add_start_docstrings("""Albert Model with a `language modeling` head on top. """, ALBERT_START_DOCSTRING)
class TFAlbertForMaskedLM(TFAlbertPreTrainedModel):
    def __init__(self, config, *inputs, **kwargs):
        super().__init__(config, *inputs, **kwargs)

        self.albert = TFAlbertMainLayer(config, name="albert")
        self.predictions = TFAlbertMLMHead(config, self.albert.embeddings, name="predictions")

    def get_output_embeddings(self):
        return self.albert.embeddings

    @add_start_docstrings_to_callable(ALBERT_INPUTS_DOCSTRING.format("(batch_size, sequence_length)"))
    def call(self, inputs, **kwargs):
        r"""
    Returns:
        :obj:`tuple(tf.Tensor)` comprising various elements depending on the configuration (:class:`~transformers.AlbertConfig`) and inputs:
        prediction_scores (:obj:`Numpy array` or :obj:`tf.Tensor` of shape :obj:`(batch_size, sequence_length, config.vocab_size)`
            Prediction scores of the language modeling head (scores for each vocabulary token before SoftMax).
        hidden_states (:obj:`tuple(tf.Tensor)`, `optional`, returned when ``output_hidden_states=True`` is passed or when ``config.output_hidden_states=True``):
            tuple of :obj:`tf.Tensor` (one for the output of the embeddings + one for the output of each layer)
            of shape :obj:`(batch_size, sequence_length, hidden_size)`.

            Hidden-states of the model at the output of each layer plus the initial embedding outputs.
        attentions (:obj:`tuple(tf.Tensor)`, `optional`, returned when ``output_attentions=True`` is passed or when ``config.output_attentions=True``):
            tuple of :obj:`tf.Tensor` (one for each layer) of shape
            :obj:`(batch_size, num_heads, sequence_length, sequence_length)`:

            Attentions weights after the attention softmax, used to compute the weighted average in the self-attention
            heads.

    Examples::

        import tensorflow as tf
        from transformers import AlbertTokenizer, TFAlbertForMaskedLM

        tokenizer = AlbertTokenizer.from_pretrained('albert-base-v2')
        model = TFAlbertForMaskedLM.from_pretrained('albert-base-v2')
        input_ids = tf.constant(tokenizer.encode("Hello, my dog is cute"))[None, :]  # Batch size 1
        outputs = model(input_ids)
        prediction_scores = outputs[0]

        """
        outputs = self.albert(inputs, **kwargs)

        sequence_output = outputs[0]
        prediction_scores = self.predictions(sequence_output, training=kwargs.get("training", False))

        # Add hidden states and attention if they are here
        outputs = (prediction_scores,) + outputs[2:]

        return outputs  # prediction_scores, (hidden_states), (attentions)


@add_start_docstrings(
    """Albert Model transformer with a sequence classification/regression head on top (a linear layer on top of
    the pooled output) e.g. for GLUE tasks. """,
    ALBERT_START_DOCSTRING,
)
class TFAlbertForSequenceClassification(TFAlbertPreTrainedModel, TFSequenceClassificationLoss):
    def __init__(self, config, *inputs, **kwargs):
        super().__init__(config, *inputs, **kwargs)
        self.num_labels = config.num_labels

        self.albert = TFAlbertMainLayer(config, name="albert")
        self.dropout = tf.keras.layers.Dropout(config.classifier_dropout_prob)
        self.classifier = tf.keras.layers.Dense(
            config.num_labels, kernel_initializer=get_initializer(config.initializer_range), name="classifier"
        )

    @add_start_docstrings_to_callable(ALBERT_INPUTS_DOCSTRING)
    def call(
        self,
        input_ids=None,
        attention_mask=None,
        token_type_ids=None,
        position_ids=None,
        head_mask=None,
        inputs_embeds=None,
        labels=None,
        output_attentions=None,
        output_hidden_states=None,
        training=False,
    ):
        r"""
        labels (:obj:`tf.Tensor` of shape :obj:`(batch_size,)`, `optional`, defaults to :obj:`None`):
            Labels for computing the sequence classification/regression loss.
            Indices should be in ``[0, ..., config.num_labels - 1]``.
            If ``config.num_labels == 1`` a regression loss is computed (Mean-Square loss),
            If ``config.num_labels > 1`` a classification loss is computed (Cross-Entropy).

    Returns:
        :obj:`tuple(tf.Tensor)` comprising various elements depending on the configuration (:class:`~transformers.AlbertConfig`) and inputs:
        logits (:obj:`Numpy array` or :obj:`tf.Tensor` of shape :obj:`(batch_size, config.num_labels)`)
            Classification (or regression if config.num_labels==1) scores (before SoftMax).
        hidden_states (:obj:`tuple(tf.Tensor)`, `optional`, returned when ``output_hidden_states=True`` is passed or when ``config.output_hidden_states=True``):
            tuple of :obj:`tf.Tensor` (one for the output of the embeddings + one for the output of each layer)
            of shape :obj:`(batch_size, sequence_length, hidden_size)`.

            Hidden-states of the model at the output of each layer plus the initial embedding outputs.
        attentions (:obj:`tuple(tf.Tensor)`, `optional`, returned when ``output_attentions=True`` is passed or when ``config.output_attentions=True``):
            tuple of :obj:`tf.Tensor` (one for each layer) of shape
            :obj:`(batch_size, num_heads, sequence_length, sequence_length)`:

            Attentions weights after the attention softmax, used to compute the weighted average in the self-attention
            heads.

    Examples::

        import tensorflow as tf
        from transformers import AlbertTokenizer, TFAlbertForSequenceClassification

        tokenizer = AlbertTokenizer.from_pretrained('albert-base-v2')
        model = TFAlbertForSequenceClassification.from_pretrained('albert-base-v2')
        input_ids = tf.constant(tokenizer.encode("Hello, my dog is cute"))[None, :]  # Batch size 1
        labels = tf.reshape(tf.constant(1), (-1, 1)) # Batch size 1
        outputs = model(input_ids, labels=labels)
        loss, logits = outputs[:2]

        """

        outputs = self.albert(
            input_ids,
            attention_mask=attention_mask,
            token_type_ids=token_type_ids,
            position_ids=position_ids,
            head_mask=head_mask,
            inputs_embeds=inputs_embeds,
            output_attentions=output_attentions,
            output_hidden_states=output_hidden_states,
            training=training,
        )

        pooled_output = outputs[1]

        pooled_output = self.dropout(pooled_output, training=training)
        logits = self.classifier(pooled_output)

        outputs = (logits,) + outputs[2:]  # add hidden states and attention if they are here

        if labels is not None:
            loss = self.compute_loss(labels, logits)
            outputs = (loss,) + outputs

        return outputs  # (loss), logits, (hidden_states), (attentions)


@add_start_docstrings(
    """Albert Model with a token classification head on top (a linear layer on top of
    the hidden-states output) e.g. for Named-Entity-Recognition (NER) tasks. """,
    ALBERT_START_DOCSTRING,
)
class TFAlbertForTokenClassification(TFAlbertPreTrainedModel, TFTokenClassificationLoss):
    def __init__(self, config, *inputs, **kwargs):
        super().__init__(config, *inputs, **kwargs)
        self.num_labels = config.num_labels

        self.albert = TFAlbertMainLayer(config, name="albert")
        self.dropout = tf.keras.layers.Dropout(config.hidden_dropout_prob)
        self.classifier = tf.keras.layers.Dense(
            config.num_labels, kernel_initializer=get_initializer(config.initializer_range), name="classifier"
        )

    @add_start_docstrings_to_callable(ALBERT_INPUTS_DOCSTRING)
    def call(
        self,
        input_ids=None,
        attention_mask=None,
        token_type_ids=None,
        position_ids=None,
        head_mask=None,
        inputs_embeds=None,
        labels=None,
        output_attentions=None,
        output_hidden_states=None,
        training=False,
    ):
        r"""
        labels (:obj:`tf.Tensor` of shape :obj:`(batch_size, sequence_length)`, `optional`, defaults to :obj:`None`):
            Labels for computing the token classification loss.
            Indices should be in ``[0, ..., config.num_labels - 1]``.

    Return:
        :obj:`tuple(tf.Tensor)` comprising various elements depending on the configuration (:class:`~transformers.BertConfig`) and inputs:
        scores (:obj:`Numpy array` or :obj:`tf.Tensor` of shape :obj:`(batch_size, sequence_length, config.num_labels)`):
            Classification scores (before SoftMax).
        hidden_states (:obj:`tuple(tf.Tensor)`, `optional`, returned when ``output_hidden_states=True`` is passed or when ``config.output_hidden_states=True``):
            tuple of :obj:`tf.Tensor` (one for the output of the embeddings + one for the output of each layer)
            of shape :obj:`(batch_size, sequence_length, hidden_size)`.

            Hidden-states of the model at the output of each layer plus the initial embedding outputs.
        attentions (:obj:`tuple(tf.Tensor)`, `optional`, returned when ``output_attentions=True`` is passed or when ``config.output_attentions=True``):
            tuple of :obj:`tf.Tensor` (one for each layer) of shape
            :obj:`(batch_size, num_heads, sequence_length, sequence_length)`:

            Attentions weights after the attention softmax, used to compute the weighted average in the self-attention
            heads.

    Examples::

        import tensorflow as tf
        from transformers import AlbertTokenizer, TFAlbertForTokenClassification

        tokenizer = AlbertTokenizer.from_pretrained('albert-base-v2')
        model = TFAlbertForTokenClassification.from_pretrained('albert-base-v2')
        input_ids = tf.constant(tokenizer.encode("Hello, my dog is cute", add_special_tokens=True))[None, :]  # Batch size 1
        labels = tf.reshape(tf.constant([1] * tf.size(input_ids).numpy()), (-1, tf.size(input_ids))) # Batch size 1
        outputs = model(input_ids, labels=labels)
        loss, scores = outputs[:2]

        """
        outputs = self.albert(
            input_ids,
            attention_mask=attention_mask,
            token_type_ids=token_type_ids,
            position_ids=position_ids,
            head_mask=head_mask,
            inputs_embeds=inputs_embeds,
            output_attentions=output_attentions,
            output_hidden_states=output_hidden_states,
            training=training,
        )

        sequence_output = outputs[0]

        sequence_output = self.dropout(sequence_output, training=training)
        logits = self.classifier(sequence_output)

        outputs = (logits,) + outputs[2:]  # add hidden states and attention if they are here

        if labels is not None:
            loss = self.compute_loss(labels, logits)
            outputs = (loss,) + outputs

        return outputs  # (loss), logits, (hidden_states), (attentions)


@add_start_docstrings(
    """Albert Model with a span classification head on top for extractive question-answering tasks like SQuAD (a linear layers on top of the hidden-states output to compute `span start logits` and `span end logits`). """,
    ALBERT_START_DOCSTRING,
)
class TFAlbertForQuestionAnswering(TFAlbertPreTrainedModel, TFQuestionAnsweringLoss):
    def __init__(self, config, *inputs, **kwargs):
        super().__init__(config, *inputs, **kwargs)
        self.num_labels = config.num_labels

        self.albert = TFAlbertMainLayer(config, name="albert")
        self.qa_outputs = tf.keras.layers.Dense(
            config.num_labels, kernel_initializer=get_initializer(config.initializer_range), name="qa_outputs"
        )

    @add_start_docstrings_to_callable(ALBERT_INPUTS_DOCSTRING)
    def call(
        self,
        input_ids=None,
        attention_mask=None,
        token_type_ids=None,
        position_ids=None,
        head_mask=None,
        inputs_embeds=None,
        start_positions=None,
        end_positions=None,
        cls_index=None,
        p_mask=None,
        is_impossible=None,
        output_attentions=None,
        output_hidden_states=None,
        training=False,
    ):
        r"""
        start_positions (:obj:`tf.Tensor` of shape :obj:`(batch_size,)`, `optional`, defaults to :obj:`None`):
            Labels for position (index) of the start of the labelled span for computing the token classification loss.
            Positions are clamped to the length of the sequence (`sequence_length`).
            Position outside of the sequence are not taken into account for computing the loss.
        end_positions (:obj:`tf.Tensor` of shape :obj:`(batch_size,)`, `optional`, defaults to :obj:`None`):
            Labels for position (index) of the end of the labelled span for computing the token classification loss.
            Positions are clamped to the length of the sequence (`sequence_length`).
            Position outside of the sequence are not taken into account for computing the loss.

    Return:
        :obj:`tuple(tf.Tensor)` comprising various elements depending on the configuration (:class:`~transformers.AlbertConfig`) and inputs:
        start_scores (:obj:`Numpy array` or :obj:`tf.Tensor` of shape :obj:`(batch_size, sequence_length,)`):
            Span-start scores (before SoftMax).
        end_scores (:obj:`Numpy array` or :obj:`tf.Tensor` of shape :obj:`(batch_size, sequence_length,)`):
            Span-end scores (before SoftMax).
        hidden_states (:obj:`tuple(tf.Tensor)`, `optional`, returned when ``output_hidden_states=True`` is passed or when ``config.output_hidden_states=True``):
            tuple of :obj:`tf.Tensor` (one for the output of the embeddings + one for the output of each layer)
            of shape :obj:`(batch_size, sequence_length, hidden_size)`.

            Hidden-states of the model at the output of each layer plus the initial embedding outputs.
        attentions (:obj:`tuple(tf.Tensor)`, `optional`, returned when ``output_attentions=True`` is passed or when ``config.output_attentions=True``):
            tuple of :obj:`tf.Tensor` (one for each layer) of shape
            :obj:`(batch_size, num_heads, sequence_length, sequence_length)`:

            Attentions weights after the attention softmax, used to compute the weighted average in the self-attention
            heads.

    Examples::

        # The checkpoint albert-base-v2 is not fine-tuned for question answering. Please see the
        # examples/question-answering/run_squad.py example to see how to fine-tune a model to a question answering task.

        import tensorflow as tf
        from transformers import AlbertTokenizer, TFAlbertForQuestionAnswering

        tokenizer = AlbertTokenizer.from_pretrained('albert-base-v2')
        model = TFAlbertForQuestionAnswering.from_pretrained('albert-base-v2')
        question, text = "Who was Jim Henson?", "Jim Henson was a nice puppet"
        input_dict = tokenizer.encode_plus(question, text, return_tensors='tf')
        start_scores, end_scores = model(input_dict)

        all_tokens = tokenizer.convert_ids_to_tokens(input_dict["input_ids"].numpy()[0])
        answer = ' '.join(all_tokens[tf.math.argmax(start_scores, 1)[0] : tf.math.argmax(end_scores, 1)[0]+1])

        """
        outputs = self.albert(
            input_ids,
            attention_mask=attention_mask,
            token_type_ids=token_type_ids,
            position_ids=position_ids,
            head_mask=head_mask,
            inputs_embeds=inputs_embeds,
            output_attentions=output_attentions,
            output_hidden_states=output_hidden_states,
            training=training,
        )

        sequence_output = outputs[0]

        logits = self.qa_outputs(sequence_output)
        start_logits, end_logits = tf.split(logits, 2, axis=-1)
        start_logits = tf.squeeze(start_logits, axis=-1)
        end_logits = tf.squeeze(end_logits, axis=-1)

        outputs = (start_logits, end_logits,) + outputs[2:]

        if start_positions is not None and end_positions is not None:
            labels = {"start_position": start_positions}
            labels["end_position"] = end_positions
            loss = self.compute_loss(labels, outputs[:2])
            outputs = (loss,) + outputs

        return outputs  # (loss), start_logits, end_logits, (hidden_states), (attentions)


@add_start_docstrings(
    """Albert Model with a multiple choice classification head on top (a linear layer on top of
    the pooled output and a softmax) e.g. for RocStories/SWAG tasks. """,
    ALBERT_START_DOCSTRING,
)
class TFAlbertForMultipleChoice(TFAlbertPreTrainedModel, TFMultipleChoiceLoss):
    def __init__(self, config, *inputs, **kwargs):
        super().__init__(config, *inputs, **kwargs)

        self.albert = TFAlbertMainLayer(config, name="albert")
        self.dropout = tf.keras.layers.Dropout(config.hidden_dropout_prob)
        self.classifier = tf.keras.layers.Dense(
            1, kernel_initializer=get_initializer(config.initializer_range), name="classifier"
        )

    @property
    def dummy_inputs(self):
        """ Dummy inputs to build the network.

        Returns:
            tf.Tensor with dummy inputs
        """
        return {"input_ids": tf.constant(MULTIPLE_CHOICE_DUMMY_INPUTS)}

    @add_start_docstrings_to_callable(ALBERT_INPUTS_DOCSTRING.format("(batch_size, num_choices, sequence_length)"))
    def call(
        self,
        inputs,
        attention_mask=None,
        token_type_ids=None,
        position_ids=None,
        head_mask=None,
        inputs_embeds=None,
        labels=None,
        output_attentions=None,
        output_hidden_states=None,
        training=False,
    ):
        r"""
        labels (:obj:`tf.Tensor` of shape :obj:`(batch_size,)`, `optional`, defaults to :obj:`None`):
            Labels for computing the multiple choice classification loss.
            Indices should be in ``[0, ..., num_choices]`` where `num_choices` is the size of the second dimension
            of the input tensors. (see `input_ids` above)

    Return:
        :obj:`tuple(tf.Tensor)` comprising various elements depending on the configuration (:class:`~transformers.BertConfig`) and inputs:
        classification_scores (:obj:`Numpy array` or :obj:`tf.Tensor` of shape :obj:`(batch_size, num_choices)`:
            `num_choices` is the size of the second dimension of the input tensors. (see `input_ids` above).

            Classification scores (before SoftMax).
        hidden_states (:obj:`tuple(tf.Tensor)`, `optional`, returned when ``output_hidden_states=True`` is passed or when ``config.output_hidden_states=True``):
            tuple of :obj:`tf.Tensor` (one for the output of the embeddings + one for the output of each layer)
            of shape :obj:`(batch_size, sequence_length, hidden_size)`.

            Hidden-states of the model at the output of each layer plus the initial embedding outputs.
        attentions (:obj:`tuple(tf.Tensor)`, `optional`, returned when ``output_attentions=True`` is passed or when ``config.output_attentions=True``):
            tuple of :obj:`tf.Tensor` (one for each layer) of shape
            :obj:`(batch_size, num_heads, sequence_length, sequence_length)`:

            Attentions weights after the attention softmax, used to compute the weighted average in the self-attention
            heads.

    Examples::

        import tensorflow as tf
        from transformers import AlbertTokenizer, TFAlbertForMultipleChoice

        tokenizer = AlbertTokenizer.from_pretrained('albert-base-v2')
        model = TFAlbertForMultipleChoice.from_pretrained('albert-base-v2')
        choices = ["Hello, my dog is cute", "Hello, my cat is amazing"]

        input_ids = tokenizer(choices, add_special_tokens=True, return_tensors='tf', truncation=True, padding=True)[None, :] # Batch size 1, 2 choices
        labels = tf.reshape(tf.constant(1), (-1, 1))
        outputs = model(input_ids, labels=labels)

        loss, classification_scores = outputs[:2]

        """
        if isinstance(inputs, (tuple, list)):
            input_ids = inputs[0]
            attention_mask = inputs[1] if len(inputs) > 1 else attention_mask
            token_type_ids = inputs[2] if len(inputs) > 2 else token_type_ids
            position_ids = inputs[3] if len(inputs) > 3 else position_ids
            head_mask = inputs[4] if len(inputs) > 4 else head_mask
            inputs_embeds = inputs[5] if len(inputs) > 5 else inputs_embeds
            output_attentions = inputs[6] if len(inputs) > 6 else output_attentions
            assert len(inputs) <= 7, "Too many inputs."
        elif isinstance(inputs, dict):
            input_ids = inputs.get("input_ids")
            attention_mask = inputs.get("attention_mask", attention_mask)
            token_type_ids = inputs.get("token_type_ids", token_type_ids)
            position_ids = inputs.get("position_ids", position_ids)
            head_mask = inputs.get("head_mask", head_mask)
            inputs_embeds = inputs.get("inputs_embeds", inputs_embeds)
            output_attentions = inputs.get("output_attentions", output_attentions)
            assert len(inputs) <= 7, "Too many inputs."
        else:
            input_ids = inputs

        if input_ids is not None:
            num_choices = shape_list(input_ids)[1]
            seq_length = shape_list(input_ids)[2]
        else:
            num_choices = shape_list(inputs_embeds)[1]
            seq_length = shape_list(inputs_embeds)[2]

        flat_input_ids = tf.reshape(input_ids, (-1, seq_length)) if input_ids is not None else None
        flat_attention_mask = tf.reshape(attention_mask, (-1, seq_length)) if attention_mask is not None else None
        flat_token_type_ids = tf.reshape(token_type_ids, (-1, seq_length)) if token_type_ids is not None else None
        flat_position_ids = tf.reshape(position_ids, (-1, seq_length)) if position_ids is not None else None

        flat_inputs = [
            flat_input_ids,
            flat_attention_mask,
            flat_token_type_ids,
            flat_position_ids,
            head_mask,
            inputs_embeds,
            output_attentions,
            output_hidden_states,
        ]

        outputs = self.albert(flat_inputs, training=training)

        pooled_output = outputs[1]

        pooled_output = self.dropout(pooled_output, training=training)
        logits = self.classifier(pooled_output)
        reshaped_logits = tf.reshape(logits, (-1, num_choices))

        outputs = (reshaped_logits,) + outputs[2:]  # add hidden states and attention if they are here

        if labels is not None:
            loss = self.compute_loss(labels, reshaped_logits)
            outputs = (loss,) + outputs

        return outputs  # (loss), reshaped_logits, (hidden_states), (attentions)<|MERGE_RESOLUTION|>--- conflicted
+++ resolved
@@ -726,29 +726,17 @@
             objective during Albert pretraining. This output is usually *not* a good summary
             of the semantic content of the input, you're often better with averaging or pooling
             the sequence of hidden-states for the whole input sequence.
-<<<<<<< HEAD
-        hidden_states (:obj:`tuple(tf.Tensor)`, `optional`, returned when :obj:`config.output_hidden_states=True`):
-=======
         hidden_states (:obj:`tuple(tf.Tensor)`, `optional`, returned when ``output_hidden_states=True`` is passed or when ``config.output_hidden_states=True``):
->>>>>>> c01480bb
             tuple of :obj:`tf.Tensor` (one for the output of the embeddings + one for the output of each layer)
             of shape :obj:`(batch_size, sequence_length, hidden_size)`.
 
             Hidden-states of the model at the output of each layer plus the initial embedding outputs.
-<<<<<<< HEAD
-        attentions (:obj:`tuple(tf.Tensor)`, `optional`, returned when ``output_attentions=True`` is passed or ``config.output_attentions=True``):
-            tuple of :obj:`tf.Tensor` (one for each layer) of shape
-            :obj:`(batch_size, num_heads, sequence_length, sequence_length)`:
-
-            Attentions weights after the attention softmax, used to compute the weighted average in the self-attention heads.
-=======
         attentions (:obj:`tuple(tf.Tensor)`, `optional`, returned when ``output_attentions=True`` is passed or when ``config.output_attentions=True``):
             tuple of :obj:`tf.Tensor` (one for each layer) of shape
             :obj:`(batch_size, num_heads, sequence_length, sequence_length)`:
 
             Attentions weights after the attention softmax, used to compute the weighted average in the self-attention
             heads.
->>>>>>> c01480bb
 
     Examples::
 
