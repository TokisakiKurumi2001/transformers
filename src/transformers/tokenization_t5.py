--- conflicted
+++ resolved
@@ -23,11 +23,8 @@
 
 from .file_utils import add_start_docstrings
 from .tokenization_utils import BatchEncoding, PreTrainedTokenizer
-<<<<<<< HEAD
 from .tokenization_utils_fast import PreTrainedTokenizerFast
-=======
 from .tokenization_utils_base import PREPARE_SEQ2SEQ_BATCH_DOCSTRING
->>>>>>> 1fc4de69
 from .utils import logging
 
 
@@ -325,8 +322,6 @@
             **kwargs,
         )
         model_inputs["labels"] = labels_and_decoder_mask["input_ids"]
-<<<<<<< HEAD
-        self.prefix_tokens = []
         return model_inputs
 
 
@@ -530,6 +525,4 @@
         )
         model_inputs["labels"] = labels_and_decoder_mask["input_ids"]
         self.prefix_tokens = []
-=======
->>>>>>> 1fc4de69
         return model_inputs